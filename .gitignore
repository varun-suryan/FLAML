﻿# Project
/.vs
.vscode

# Log files
*.log

# Python virtualenv
.venv

# Byte-compiled / optimized / DLL files
__pycache__/
*.py[cod]
*$py.class

# C extensions
*.so

# Distribution / packaging
.Python
build/
develop-eggs/
dist/
downloads/
eggs/
.eggs/
lib/
lib64/
parts/
sdist/
var/
wheels/
share/python-wheels/
*.egg-info/
.installed.cfg
*.egg
MANIFEST

# PyInstaller
#  Usually these files are written by a python script from a template
#  before PyInstaller builds the exe, so as to inject date/other infos into it.
*.manifest
*.spec

# Installer logs
pip-log.txt
pip-delete-this-directory.txt

# Unit test / coverage reports
htmlcov/
.tox/
.nox/
.coverage
.coverage.*
.cache
nosetests.xml
coverage.xml
*.cover
*.py,cover
.hypothesis/
.pytest_cache/
cover/

# Translations
*.mo
*.pot

# Django stuff:
*.log
local_settings.py
db.sqlite3
db.sqlite3-journal

# Flask stuff:
instance/
.webassets-cache

# Scrapy stuff:
.scrapy

# Sphinx documentation
docs/_build/

# PyBuilder
.pybuilder/
target/

# Jupyter Notebook
.ipynb_checkpoints

# IPython
profile_default/
ipython_config.py

# pyenv
#   For a library or package, you might want to ignore these files since the code is
#   intended to run in multiple environments; otherwise, check them in:
# .python-version

# pipenv
#   According to pypa/pipenv#598, it is recommended to include Pipfile.lock in version control.
#   However, in case of collaboration, if having platform-specific dependencies or dependencies
#   having no cross-platform support, pipenv may install dependencies that don't work, or not
#   install all needed dependencies.
#Pipfile.lock

# PEP 582; used by e.g. github.com/David-OConnor/pyflow
__pypackages__/

# Celery stuff
celerybeat-schedule
celerybeat.pid

# SageMath parsed files
*.sage.py

# Environments
.env
.venv
env/
venv/
ENV/
env.bak/
venv.bak/

# Spyder project settings
.spyderproject
.spyproject

# Rope project settings
.ropeproject

# mkdocs documentation
/site

# mypy
.mypy_cache/
.dmypy.json
dmypy.json

# Pyre type checker
.pyre/

# pytype static type analyzer
.pytype/

# Cython debug symbols
cython_debug/

catboost_info
notebook/*.pkl
notebook/.azureml
mlruns
<<<<<<< HEAD
/logs/*
=======
logs
>>>>>>> 1b68ca2b
<|MERGE_RESOLUTION|>--- conflicted
+++ resolved
@@ -151,8 +151,4 @@
 notebook/*.pkl
 notebook/.azureml
 mlruns
-<<<<<<< HEAD
-/logs/*
-=======
-logs
->>>>>>> 1b68ca2b
+logs