--- conflicted
+++ resolved
@@ -152,11 +152,7 @@
 notebook/.azureml
 mlruns
 logs
-<<<<<<< HEAD
 automl.pkl
-*sh
+*.sh
 *.pkl
-*.pdf
-=======
-automl.pkl
->>>>>>> 0f99526b
+*.pdf