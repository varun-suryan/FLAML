--- conflicted
+++ resolved
@@ -44,13 +44,8 @@
         Args:
             init_config: a dictionary of a partial or full initial config,
                 e.g. from a subset of controlled dimensions
-<<<<<<< HEAD
-                to the initial low-cost values. 
-                e.g. {'epochs':1}
-=======
                 to the initial low-cost values.
                 e.g. {'epochs': 1}
->>>>>>> 3e991e43
             metric: A string of the metric name to optimize for.
                 minimization or maximization.
             mode: A string in ['min', 'max'] to specify the objective as
