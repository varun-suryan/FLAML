'''!
 * Copyright (c) 2020-2021 Microsoft Corporation. All rights reserved.
 * Licensed under the MIT License. See LICENSE file in the
 * project root for license information.
'''
<<<<<<< HEAD
from typing import Optional, Union, List, Dict
import datetime, time
=======
from typing import Optional, Union, List, Callable
import datetime
import time
>>>>>>> 3e991e43
try:
    from ray.tune.analysis import ExperimentAnalysis as EA
except ImportError:
    from .analysis import ExperimentAnalysis as EA
import logging
logger = logging.getLogger(__name__)


_use_ray = True
_runner = None
_verbose = 0
_running_trial = None
_training_iteration = 0


class ExperimentAnalysis(EA):
    '''Class for storing the experiment results
    '''

    def __init__(self, trials, metric, mode):
        try:
            super().__init__(self, None, trials, metric, mode)
        except (TypeError, ValueError):
            self.trials = trials
            self.default_metric = metric
            self.default_mode = mode


def report(_metric=None, **kwargs):
    '''A function called by the HPO application to report final or intermediate
    results.

    Example:

    .. code-block:: python

        import time
        from flaml import tune

        def compute_with_config(config):
            current_time = time.time()
            metric2minimize = (round(config['x'])-95000)**2
            time2eval = time.time() - current_time
            tune.report(metric2minimize=metric2minimize, time2eval=time2eval)

        analysis = tune.run(
            compute_with_config,
            config={
                'x': tune.qloguniform(lower=1, upper=1000000, q=1),
                'y': tune.randint(lower=1, upper=1000000)
            },
            metric='metric2minimize', mode='min',
            num_samples=1000000, time_budget_s=60, use_ray=False)

        print(analysis.trials[-1].last_result)

    Args:
        _metric: Optional default anonymous metric for ``tune.report(value)``.
            (For compatibility with ray.tune.report)
        **kwargs: Any key value pair to be reported.
    '''
    global _use_ray
    global _verbose
    global _running_trial
    global _training_iteration
    if _use_ray:
        from ray import tune
        return tune.report(_metric, **kwargs)
    else:
        result = kwargs
        if _verbose == 2:
            logger.info(f"result: {kwargs}")
        if _metric:
            result['_default_anonymous_metric'] = _metric
        trial = _runner.running_trial
        if _running_trial == trial:
            _training_iteration += 1
        else:
            _training_iteration = 0
            _running_trial = trial
        result["training_iteration"] = _training_iteration
        result['config'] = trial.config
        for key, value in trial.config.items():
            result['config/' + key] = value
        _runner.process_trial_result(_runner.running_trial, result)
        result['time_total_s'] = trial.last_update_time - trial.start_time
        if _verbose > 2:
            logger.info(f"result: {result}")
        if _runner.running_trial.is_finished():
            return None
        else:
            return True


def run(training_function,
        config: Optional[dict] = None,
        points_to_evaluate: Optional[List[dict]] = None,
        low_cost_partial_config: Optional[dict] = None,
        cat_hp_cost: Optional[dict] = None,
        metric: Optional[str] = None,
        mode: Optional[str] = None,
        time_budget_s: Union[int, float, datetime.timedelta] = None,
        prune_attr: Optional[str] = None,
        min_resource: Optional[float] = None,
        max_resource: Optional[float] = None,
        reduction_factor: Optional[float] = None,
        report_intermediate_result: Optional[bool] = False,
        search_alg=None,
        verbose: Optional[int] = 2,
        local_dir: Optional[str] = None,
        num_samples: Optional[int] = 1,
        resources_per_trial: Optional[dict] = None,
        mem_size: Callable[[dict], float] = None,
        use_ray: Optional[bool] = False):
    '''The trigger for HPO.

    Example:

    .. code-block:: python

        import time
        from flaml import tune

        def compute_with_config(config):
            current_time = time.time()
            metric2minimize = (round(config['x'])-95000)**2
            time2eval = time.time() - current_time
            tune.report(metric2minimize=metric2minimize, time2eval=time2eval)

        analysis = tune.run(
            compute_with_config,
            config={
                'x': tune.qloguniform(lower=1, upper=1000000, q=1),
                'y': tune.randint(lower=1, upper=1000000)
            },
            metric='metric2minimize', mode='min',
            num_samples=-1, time_budget_s=60, use_ray=False)

        print(analysis.trials[-1].last_result)

    Args:
<<<<<<< HEAD
        training_function: A user-defined training function. 
        config: A dictionary to specify the search space.
        points_to_evaluate: Initial parameter suggestions to be run first. 
        low_cost_partial_config: A dictionary from a subset of 
            controlled dimensions to the initial low-cost values.
            e.g., 
=======
        training_function: A user-defined training function.
        config: A dictionary to specify the search space.
        points_to_evaluate: A list of initial hyperparameter
            configurations to run first.
        low_cost_partial_config: A dictionary from a subset of
            controlled dimensions to the initial low-cost values.
            e.g.,
>>>>>>> 3e991e43

            .. code-block:: python

                {'n_estimators': 4, 'max_leaves': 4}
<<<<<<< HEAD
            
=======

>>>>>>> 3e991e43
        cat_hp_cost: A dictionary from a subset of categorical dimensions
            to the relative cost of each choice.
            e.g.,

            .. code-block:: python

                {'tree_method': [1, 1, 2]}

            i.e., the relative cost of the
            three choices of 'tree_method' is 1, 1 and 2 respectively
        metric: A string of the metric name to optimize for.
        mode: A string in ['min', 'max'] to specify the objective as
            minimization or maximization.
        time_budget_s: A float of the time budget in seconds.
        prune_attr: A string of the attribute used for pruning.
            Not necessarily in space.
            When prune_attr is in space, it is a hyperparameter, e.g.,
                'n_iters', and the best value is unknown.
            When prune_attr is not in space, it is a resource dimension,
                e.g., 'sample_size', and the peak performance is assumed
                to be at the max_resource.
        min_resource: A float of the minimal resource to use for the
            prune_attr; only valid if prune_attr is not in space.
        max_resource: A float of the maximal resource to use for the
            prune_attr; only valid if prune_attr is not in space.
        reduction_factor: A float of the reduction factor used for incremental
            pruning.
        report_intermediate_result: A boolean of whether intermediate results
            are reported. If so, early stopping and pruning can be used.
        search_alg: An instance of BlendSearch as the search algorithm
            to be used. The same instance can be used for iterative tuning.
            e.g.,

            .. code-block:: python

                from flaml import BlendSearch
                algo = BlendSearch(metric='val_loss', mode='min',
                        space=search_space,
                        low_cost_partial_config=low_cost_partial_config)
                for i in range(10):
                    analysis = tune.run(compute_with_config,
                        search_alg=algo, use_ray=False)
                    print(analysis.trials[-1].last_result)

        verbose: 0, 1, 2, or 3. Verbosity mode for ray if ray backend is used.
            0 = silent, 1 = only status updates, 2 = status and brief trial
            results, 3 = status and detailed trial results. Defaults to 2.
        local_dir: A string of the local dir to save ray logs if ray backend is
            used; or a local dir to save the tuning log.
        num_samples: An integer of the number of configs to try. Defaults to 1.
        resources_per_trial: A dictionary of the hardware resources to allocate
            per trial, e.g., `{'mem': 1024**3}`. When not using ray backend,
            only 'mem' is used as approximate resource constraints
            (in conjunction with mem_size).
        mem_size: A function to estimate the memory size for a given config.
            It is used to skip configs which do not fit in memory.
        use_ray: A boolean of whether to use ray as the backend
    '''
    global _use_ray
    global _verbose
    if not use_ray:
        _verbose = verbose
        if verbose > 0:
            import os
            if local_dir:
                os.makedirs(local_dir, exist_ok=True)
                logger.addHandler(logging.FileHandler(local_dir + '/tune_' + str(
                    datetime.datetime.now()).replace(':', '-') + '.log'))
            elif not logger.handlers:
                # Add the console handler.
                _ch = logging.StreamHandler()
                logger_formatter = logging.Formatter(
                    '[%(name)s: %(asctime)s] {%(lineno)d} %(levelname)s - %(message)s',
                    '%m-%d %H:%M:%S')
                _ch.setFormatter(logger_formatter)
                logger.addHandler(_ch)
            if verbose <= 2:
                logger.setLevel(logging.INFO)
            else:
                logger.setLevel(logging.DEBUG)
        else:
            logger.setLevel(logging.CRITICAL)

    if search_alg is None:
        from ..searcher.blendsearch import BlendSearch
<<<<<<< HEAD
        search_alg = BlendSearch(metric=metric, mode=mode,
                                points_to_evaluate=points_to_evaluate,
                                low_cost_partial_config=low_cost_partial_config,
                                cat_hp_cost=cat_hp_cost,
                                space=config, prune_attr=prune_attr,
                                min_resource=min_resource,
                                max_resource=max_resource,
                                reduction_factor=reduction_factor,
                                resources_per_trial=resources_per_trial,
                                mem_size=mem_size)
=======
        search_alg = BlendSearch(
            metric=metric, mode=mode, space=config,
            points_to_evaluate=points_to_evaluate,
            low_cost_partial_config=low_cost_partial_config,
            cat_hp_cost=cat_hp_cost,
            prune_attr=prune_attr,
            min_resource=min_resource, max_resource=max_resource,
            reduction_factor=reduction_factor,
            resources_per_trial=resources_per_trial,
            mem_size=mem_size)
>>>>>>> 3e991e43
    if time_budget_s:
        search_alg.set_search_properties(metric, mode, config={
            'time_budget_s': time_budget_s})
    scheduler = None
    if report_intermediate_result:
        params = {}
        # scheduler resource_dimension=prune_attr
        if prune_attr:
            params['time_attr'] = prune_attr
        if max_resource:
            params['max_t'] = max_resource
        if min_resource:
            params['grace_period'] = min_resource
        if reduction_factor:
            params['reduction_factor'] = reduction_factor
        try:
            from ray.tune.schedulers import ASHAScheduler
            scheduler = ASHAScheduler(**params)
        except ImportError:
            pass
    if use_ray:
        try:
            from ray import tune
        except ImportError:
            raise ImportError("Failed to import ray tune. "
                              "Please install ray[tune] or set use_ray=False")
        _use_ray = True
        return tune.run(training_function,
                        metric=metric, mode=mode,
                        search_alg=search_alg,
                        scheduler=scheduler,
                        time_budget_s=time_budget_s,
                        verbose=verbose, local_dir=local_dir,
                        num_samples=num_samples,
                        resources_per_trial=resources_per_trial)

    # simple sequential run without using tune.run() from ray
    time_start = time.time()
    _use_ray = False
    if scheduler:
        scheduler.set_search_properties(metric=metric, mode=mode)
    from .trial_runner import SequentialTrialRunner
    global _runner
    _runner = SequentialTrialRunner(
        search_alg=search_alg,
        scheduler=scheduler,
        metric=metric,
        mode=mode,
    )
    num_trials = 0
    while time.time() - time_start < time_budget_s and (
            num_samples < 0 or num_trials < num_samples):
        trial_to_run = _runner.step()
        if trial_to_run:
            num_trials += 1
            if verbose:
                logger.info(f'trial {num_trials} config: {trial_to_run.config}')
            training_function(trial_to_run.config)
            _runner.stop_trial(trial_to_run)
    return ExperimentAnalysis(_runner.get_trials(), metric=metric, mode=mode)
<|MERGE_RESOLUTION|>--- conflicted
+++ resolved
@@ -1,347 +1,315 @@
-'''!
- * Copyright (c) 2020-2021 Microsoft Corporation. All rights reserved.
- * Licensed under the MIT License. See LICENSE file in the
- * project root for license information.
-'''
-<<<<<<< HEAD
-from typing import Optional, Union, List, Dict
-import datetime, time
-=======
-from typing import Optional, Union, List, Callable
-import datetime
-import time
->>>>>>> 3e991e43
-try:
-    from ray.tune.analysis import ExperimentAnalysis as EA
-except ImportError:
-    from .analysis import ExperimentAnalysis as EA
-import logging
-logger = logging.getLogger(__name__)
-
-
-_use_ray = True
-_runner = None
-_verbose = 0
-_running_trial = None
-_training_iteration = 0
-
-
-class ExperimentAnalysis(EA):
-    '''Class for storing the experiment results
-    '''
-
-    def __init__(self, trials, metric, mode):
-        try:
-            super().__init__(self, None, trials, metric, mode)
-        except (TypeError, ValueError):
-            self.trials = trials
-            self.default_metric = metric
-            self.default_mode = mode
-
-
-def report(_metric=None, **kwargs):
-    '''A function called by the HPO application to report final or intermediate
-    results.
-
-    Example:
-
-    .. code-block:: python
-
-        import time
-        from flaml import tune
-
-        def compute_with_config(config):
-            current_time = time.time()
-            metric2minimize = (round(config['x'])-95000)**2
-            time2eval = time.time() - current_time
-            tune.report(metric2minimize=metric2minimize, time2eval=time2eval)
-
-        analysis = tune.run(
-            compute_with_config,
-            config={
-                'x': tune.qloguniform(lower=1, upper=1000000, q=1),
-                'y': tune.randint(lower=1, upper=1000000)
-            },
-            metric='metric2minimize', mode='min',
-            num_samples=1000000, time_budget_s=60, use_ray=False)
-
-        print(analysis.trials[-1].last_result)
-
-    Args:
-        _metric: Optional default anonymous metric for ``tune.report(value)``.
-            (For compatibility with ray.tune.report)
-        **kwargs: Any key value pair to be reported.
-    '''
-    global _use_ray
-    global _verbose
-    global _running_trial
-    global _training_iteration
-    if _use_ray:
-        from ray import tune
-        return tune.report(_metric, **kwargs)
-    else:
-        result = kwargs
-        if _verbose == 2:
-            logger.info(f"result: {kwargs}")
-        if _metric:
-            result['_default_anonymous_metric'] = _metric
-        trial = _runner.running_trial
-        if _running_trial == trial:
-            _training_iteration += 1
-        else:
-            _training_iteration = 0
-            _running_trial = trial
-        result["training_iteration"] = _training_iteration
-        result['config'] = trial.config
-        for key, value in trial.config.items():
-            result['config/' + key] = value
-        _runner.process_trial_result(_runner.running_trial, result)
-        result['time_total_s'] = trial.last_update_time - trial.start_time
-        if _verbose > 2:
-            logger.info(f"result: {result}")
-        if _runner.running_trial.is_finished():
-            return None
-        else:
-            return True
-
-
-def run(training_function,
-        config: Optional[dict] = None,
-        points_to_evaluate: Optional[List[dict]] = None,
-        low_cost_partial_config: Optional[dict] = None,
-        cat_hp_cost: Optional[dict] = None,
-        metric: Optional[str] = None,
-        mode: Optional[str] = None,
-        time_budget_s: Union[int, float, datetime.timedelta] = None,
-        prune_attr: Optional[str] = None,
-        min_resource: Optional[float] = None,
-        max_resource: Optional[float] = None,
-        reduction_factor: Optional[float] = None,
-        report_intermediate_result: Optional[bool] = False,
-        search_alg=None,
-        verbose: Optional[int] = 2,
-        local_dir: Optional[str] = None,
-        num_samples: Optional[int] = 1,
-        resources_per_trial: Optional[dict] = None,
-        mem_size: Callable[[dict], float] = None,
-        use_ray: Optional[bool] = False):
-    '''The trigger for HPO.
-
-    Example:
-
-    .. code-block:: python
-
-        import time
-        from flaml import tune
-
-        def compute_with_config(config):
-            current_time = time.time()
-            metric2minimize = (round(config['x'])-95000)**2
-            time2eval = time.time() - current_time
-            tune.report(metric2minimize=metric2minimize, time2eval=time2eval)
-
-        analysis = tune.run(
-            compute_with_config,
-            config={
-                'x': tune.qloguniform(lower=1, upper=1000000, q=1),
-                'y': tune.randint(lower=1, upper=1000000)
-            },
-            metric='metric2minimize', mode='min',
-            num_samples=-1, time_budget_s=60, use_ray=False)
-
-        print(analysis.trials[-1].last_result)
-
-    Args:
-<<<<<<< HEAD
-        training_function: A user-defined training function. 
-        config: A dictionary to specify the search space.
-        points_to_evaluate: Initial parameter suggestions to be run first. 
-        low_cost_partial_config: A dictionary from a subset of 
-            controlled dimensions to the initial low-cost values.
-            e.g., 
-=======
-        training_function: A user-defined training function.
-        config: A dictionary to specify the search space.
-        points_to_evaluate: A list of initial hyperparameter
-            configurations to run first.
-        low_cost_partial_config: A dictionary from a subset of
-            controlled dimensions to the initial low-cost values.
-            e.g.,
->>>>>>> 3e991e43
-
-            .. code-block:: python
-
-                {'n_estimators': 4, 'max_leaves': 4}
-<<<<<<< HEAD
-            
-=======
-
->>>>>>> 3e991e43
-        cat_hp_cost: A dictionary from a subset of categorical dimensions
-            to the relative cost of each choice.
-            e.g.,
-
-            .. code-block:: python
-
-                {'tree_method': [1, 1, 2]}
-
-            i.e., the relative cost of the
-            three choices of 'tree_method' is 1, 1 and 2 respectively
-        metric: A string of the metric name to optimize for.
-        mode: A string in ['min', 'max'] to specify the objective as
-            minimization or maximization.
-        time_budget_s: A float of the time budget in seconds.
-        prune_attr: A string of the attribute used for pruning.
-            Not necessarily in space.
-            When prune_attr is in space, it is a hyperparameter, e.g.,
-                'n_iters', and the best value is unknown.
-            When prune_attr is not in space, it is a resource dimension,
-                e.g., 'sample_size', and the peak performance is assumed
-                to be at the max_resource.
-        min_resource: A float of the minimal resource to use for the
-            prune_attr; only valid if prune_attr is not in space.
-        max_resource: A float of the maximal resource to use for the
-            prune_attr; only valid if prune_attr is not in space.
-        reduction_factor: A float of the reduction factor used for incremental
-            pruning.
-        report_intermediate_result: A boolean of whether intermediate results
-            are reported. If so, early stopping and pruning can be used.
-        search_alg: An instance of BlendSearch as the search algorithm
-            to be used. The same instance can be used for iterative tuning.
-            e.g.,
-
-            .. code-block:: python
-
-                from flaml import BlendSearch
-                algo = BlendSearch(metric='val_loss', mode='min',
-                        space=search_space,
-                        low_cost_partial_config=low_cost_partial_config)
-                for i in range(10):
-                    analysis = tune.run(compute_with_config,
-                        search_alg=algo, use_ray=False)
-                    print(analysis.trials[-1].last_result)
-
-        verbose: 0, 1, 2, or 3. Verbosity mode for ray if ray backend is used.
-            0 = silent, 1 = only status updates, 2 = status and brief trial
-            results, 3 = status and detailed trial results. Defaults to 2.
-        local_dir: A string of the local dir to save ray logs if ray backend is
-            used; or a local dir to save the tuning log.
-        num_samples: An integer of the number of configs to try. Defaults to 1.
-        resources_per_trial: A dictionary of the hardware resources to allocate
-            per trial, e.g., `{'mem': 1024**3}`. When not using ray backend,
-            only 'mem' is used as approximate resource constraints
-            (in conjunction with mem_size).
-        mem_size: A function to estimate the memory size for a given config.
-            It is used to skip configs which do not fit in memory.
-        use_ray: A boolean of whether to use ray as the backend
-    '''
-    global _use_ray
-    global _verbose
-    if not use_ray:
-        _verbose = verbose
-        if verbose > 0:
-            import os
-            if local_dir:
-                os.makedirs(local_dir, exist_ok=True)
-                logger.addHandler(logging.FileHandler(local_dir + '/tune_' + str(
-                    datetime.datetime.now()).replace(':', '-') + '.log'))
-            elif not logger.handlers:
-                # Add the console handler.
-                _ch = logging.StreamHandler()
-                logger_formatter = logging.Formatter(
-                    '[%(name)s: %(asctime)s] {%(lineno)d} %(levelname)s - %(message)s',
-                    '%m-%d %H:%M:%S')
-                _ch.setFormatter(logger_formatter)
-                logger.addHandler(_ch)
-            if verbose <= 2:
-                logger.setLevel(logging.INFO)
-            else:
-                logger.setLevel(logging.DEBUG)
-        else:
-            logger.setLevel(logging.CRITICAL)
-
-    if search_alg is None:
-        from ..searcher.blendsearch import BlendSearch
-<<<<<<< HEAD
-        search_alg = BlendSearch(metric=metric, mode=mode,
-                                points_to_evaluate=points_to_evaluate,
-                                low_cost_partial_config=low_cost_partial_config,
-                                cat_hp_cost=cat_hp_cost,
-                                space=config, prune_attr=prune_attr,
-                                min_resource=min_resource,
-                                max_resource=max_resource,
-                                reduction_factor=reduction_factor,
-                                resources_per_trial=resources_per_trial,
-                                mem_size=mem_size)
-=======
-        search_alg = BlendSearch(
-            metric=metric, mode=mode, space=config,
-            points_to_evaluate=points_to_evaluate,
-            low_cost_partial_config=low_cost_partial_config,
-            cat_hp_cost=cat_hp_cost,
-            prune_attr=prune_attr,
-            min_resource=min_resource, max_resource=max_resource,
-            reduction_factor=reduction_factor,
-            resources_per_trial=resources_per_trial,
-            mem_size=mem_size)
->>>>>>> 3e991e43
-    if time_budget_s:
-        search_alg.set_search_properties(metric, mode, config={
-            'time_budget_s': time_budget_s})
-    scheduler = None
-    if report_intermediate_result:
-        params = {}
-        # scheduler resource_dimension=prune_attr
-        if prune_attr:
-            params['time_attr'] = prune_attr
-        if max_resource:
-            params['max_t'] = max_resource
-        if min_resource:
-            params['grace_period'] = min_resource
-        if reduction_factor:
-            params['reduction_factor'] = reduction_factor
-        try:
-            from ray.tune.schedulers import ASHAScheduler
-            scheduler = ASHAScheduler(**params)
-        except ImportError:
-            pass
-    if use_ray:
-        try:
-            from ray import tune
-        except ImportError:
-            raise ImportError("Failed to import ray tune. "
-                              "Please install ray[tune] or set use_ray=False")
-        _use_ray = True
-        return tune.run(training_function,
-                        metric=metric, mode=mode,
-                        search_alg=search_alg,
-                        scheduler=scheduler,
-                        time_budget_s=time_budget_s,
-                        verbose=verbose, local_dir=local_dir,
-                        num_samples=num_samples,
-                        resources_per_trial=resources_per_trial)
-
-    # simple sequential run without using tune.run() from ray
-    time_start = time.time()
-    _use_ray = False
-    if scheduler:
-        scheduler.set_search_properties(metric=metric, mode=mode)
-    from .trial_runner import SequentialTrialRunner
-    global _runner
-    _runner = SequentialTrialRunner(
-        search_alg=search_alg,
-        scheduler=scheduler,
-        metric=metric,
-        mode=mode,
-    )
-    num_trials = 0
-    while time.time() - time_start < time_budget_s and (
-            num_samples < 0 or num_trials < num_samples):
-        trial_to_run = _runner.step()
-        if trial_to_run:
-            num_trials += 1
-            if verbose:
-                logger.info(f'trial {num_trials} config: {trial_to_run.config}')
-            training_function(trial_to_run.config)
-            _runner.stop_trial(trial_to_run)
-    return ExperimentAnalysis(_runner.get_trials(), metric=metric, mode=mode)
+'''!
+ * Copyright (c) 2020-2021 Microsoft Corporation. All rights reserved.
+ * Licensed under the MIT License. See LICENSE file in the
+ * project root for license information.
+'''
+from typing import Optional, Union, List, Callable
+import datetime
+import time
+try:
+    from ray.tune.analysis import ExperimentAnalysis as EA
+except ImportError:
+    from .analysis import ExperimentAnalysis as EA
+import logging
+logger = logging.getLogger(__name__)
+
+
+_use_ray = True
+_runner = None
+_verbose = 0
+_running_trial = None
+_training_iteration = 0
+
+
+class ExperimentAnalysis(EA):
+    '''Class for storing the experiment results
+    '''
+
+    def __init__(self, trials, metric, mode):
+        try:
+            super().__init__(self, None, trials, metric, mode)
+        except (TypeError, ValueError):
+            self.trials = trials
+            self.default_metric = metric
+            self.default_mode = mode
+
+
+def report(_metric=None, **kwargs):
+    '''A function called by the HPO application to report final or intermediate
+    results.
+
+    Example:
+
+    .. code-block:: python
+
+        import time
+        from flaml import tune
+
+        def compute_with_config(config):
+            current_time = time.time()
+            metric2minimize = (round(config['x'])-95000)**2
+            time2eval = time.time() - current_time
+            tune.report(metric2minimize=metric2minimize, time2eval=time2eval)
+
+        analysis = tune.run(
+            compute_with_config,
+            config={
+                'x': tune.qloguniform(lower=1, upper=1000000, q=1),
+                'y': tune.randint(lower=1, upper=1000000)
+            },
+            metric='metric2minimize', mode='min',
+            num_samples=1000000, time_budget_s=60, use_ray=False)
+
+        print(analysis.trials[-1].last_result)
+
+    Args:
+        _metric: Optional default anonymous metric for ``tune.report(value)``.
+            (For compatibility with ray.tune.report)
+        **kwargs: Any key value pair to be reported.
+    '''
+    global _use_ray
+    global _verbose
+    global _running_trial
+    global _training_iteration
+    if _use_ray:
+        from ray import tune
+        return tune.report(_metric, **kwargs)
+    else:
+        result = kwargs
+        if _verbose == 2:
+            logger.info(f"result: {kwargs}")
+        if _metric:
+            result['_default_anonymous_metric'] = _metric
+        trial = _runner.running_trial
+        if _running_trial == trial:
+            _training_iteration += 1
+        else:
+            _training_iteration = 0
+            _running_trial = trial
+        result["training_iteration"] = _training_iteration
+        result['config'] = trial.config
+        for key, value in trial.config.items():
+            result['config/' + key] = value
+        _runner.process_trial_result(_runner.running_trial, result)
+        result['time_total_s'] = trial.last_update_time - trial.start_time
+        if _verbose > 2:
+            logger.info(f"result: {result}")
+        if _runner.running_trial.is_finished():
+            return None
+        else:
+            return True
+
+
+def run(training_function,
+        config: Optional[dict] = None,
+        points_to_evaluate: Optional[List[dict]] = None,
+        low_cost_partial_config: Optional[dict] = None,
+        cat_hp_cost: Optional[dict] = None,
+        metric: Optional[str] = None,
+        mode: Optional[str] = None,
+        time_budget_s: Union[int, float, datetime.timedelta] = None,
+        prune_attr: Optional[str] = None,
+        min_resource: Optional[float] = None,
+        max_resource: Optional[float] = None,
+        reduction_factor: Optional[float] = None,
+        report_intermediate_result: Optional[bool] = False,
+        search_alg=None,
+        verbose: Optional[int] = 2,
+        local_dir: Optional[str] = None,
+        num_samples: Optional[int] = 1,
+        resources_per_trial: Optional[dict] = None,
+        mem_size: Callable[[dict], float] = None,
+        use_ray: Optional[bool] = False):
+    '''The trigger for HPO.
+
+    Example:
+
+    .. code-block:: python
+
+        import time
+        from flaml import tune
+
+        def compute_with_config(config):
+            current_time = time.time()
+            metric2minimize = (round(config['x'])-95000)**2
+            time2eval = time.time() - current_time
+            tune.report(metric2minimize=metric2minimize, time2eval=time2eval)
+
+        analysis = tune.run(
+            compute_with_config,
+            config={
+                'x': tune.qloguniform(lower=1, upper=1000000, q=1),
+                'y': tune.randint(lower=1, upper=1000000)
+            },
+            metric='metric2minimize', mode='min',
+            num_samples=-1, time_budget_s=60, use_ray=False)
+
+        print(analysis.trials[-1].last_result)
+
+    Args:
+        training_function: A user-defined training function.
+        config: A dictionary to specify the search space.
+        points_to_evaluate: A list of initial hyperparameter
+            configurations to run first.
+        low_cost_partial_config: A dictionary from a subset of
+            controlled dimensions to the initial low-cost values.
+            e.g.,
+
+            .. code-block:: python
+
+                {'n_estimators': 4, 'max_leaves': 4}
+        cat_hp_cost: A dictionary from a subset of categorical dimensions
+            to the relative cost of each choice.
+            e.g.,
+
+            .. code-block:: python
+
+                {'tree_method': [1, 1, 2]}
+
+            i.e., the relative cost of the
+            three choices of 'tree_method' is 1, 1 and 2 respectively
+        metric: A string of the metric name to optimize for.
+        mode: A string in ['min', 'max'] to specify the objective as
+            minimization or maximization.
+        time_budget_s: A float of the time budget in seconds.
+        prune_attr: A string of the attribute used for pruning.
+            Not necessarily in space.
+            When prune_attr is in space, it is a hyperparameter, e.g.,
+                'n_iters', and the best value is unknown.
+            When prune_attr is not in space, it is a resource dimension,
+                e.g., 'sample_size', and the peak performance is assumed
+                to be at the max_resource.
+        min_resource: A float of the minimal resource to use for the
+            prune_attr; only valid if prune_attr is not in space.
+        max_resource: A float of the maximal resource to use for the
+            prune_attr; only valid if prune_attr is not in space.
+        reduction_factor: A float of the reduction factor used for incremental
+            pruning.
+        report_intermediate_result: A boolean of whether intermediate results
+            are reported. If so, early stopping and pruning can be used.
+        search_alg: An instance of BlendSearch as the search algorithm
+            to be used. The same instance can be used for iterative tuning.
+            e.g.,
+
+            .. code-block:: python
+
+                from flaml import BlendSearch
+                algo = BlendSearch(metric='val_loss', mode='min',
+                        space=search_space,
+                        low_cost_partial_config=low_cost_partial_config)
+                for i in range(10):
+                    analysis = tune.run(compute_with_config,
+                        search_alg=algo, use_ray=False)
+                    print(analysis.trials[-1].last_result)
+
+        verbose: 0, 1, 2, or 3. Verbosity mode for ray if ray backend is used.
+            0 = silent, 1 = only status updates, 2 = status and brief trial
+            results, 3 = status and detailed trial results. Defaults to 2.
+        local_dir: A string of the local dir to save ray logs if ray backend is
+            used; or a local dir to save the tuning log.
+        num_samples: An integer of the number of configs to try. Defaults to 1.
+        resources_per_trial: A dictionary of the hardware resources to allocate
+            per trial, e.g., `{'mem': 1024**3}`. When not using ray backend,
+            only 'mem' is used as approximate resource constraints
+            (in conjunction with mem_size).
+        mem_size: A function to estimate the memory size for a given config.
+            It is used to skip configs which do not fit in memory.
+        use_ray: A boolean of whether to use ray as the backend
+    '''
+    global _use_ray
+    global _verbose
+    if not use_ray:
+        _verbose = verbose
+        if verbose > 0:
+            import os
+            if local_dir:
+                os.makedirs(local_dir, exist_ok=True)
+                logger.addHandler(logging.FileHandler(local_dir + '/tune_' + str(
+                    datetime.datetime.now()).replace(':', '-') + '.log'))
+            elif not logger.handlers:
+                # Add the console handler.
+                _ch = logging.StreamHandler()
+                logger_formatter = logging.Formatter(
+                    '[%(name)s: %(asctime)s] {%(lineno)d} %(levelname)s - %(message)s',
+                    '%m-%d %H:%M:%S')
+                _ch.setFormatter(logger_formatter)
+                logger.addHandler(_ch)
+            if verbose <= 2:
+                logger.setLevel(logging.INFO)
+            else:
+                logger.setLevel(logging.DEBUG)
+        else:
+            logger.setLevel(logging.CRITICAL)
+
+    if search_alg is None:
+        from ..searcher.blendsearch import BlendSearch
+        search_alg = BlendSearch(
+            metric=metric, mode=mode, space=config,
+            points_to_evaluate=points_to_evaluate,
+            low_cost_partial_config=low_cost_partial_config,
+            cat_hp_cost=cat_hp_cost,
+            prune_attr=prune_attr,
+            min_resource=min_resource, max_resource=max_resource,
+            reduction_factor=reduction_factor,
+            resources_per_trial=resources_per_trial,
+            mem_size=mem_size)
+    if time_budget_s:
+        search_alg.set_search_properties(metric, mode, config={
+            'time_budget_s': time_budget_s})
+    scheduler = None
+    if report_intermediate_result:
+        params = {}
+        # scheduler resource_dimension=prune_attr
+        if prune_attr:
+            params['time_attr'] = prune_attr
+        if max_resource:
+            params['max_t'] = max_resource
+        if min_resource:
+            params['grace_period'] = min_resource
+        if reduction_factor:
+            params['reduction_factor'] = reduction_factor
+        try:
+            from ray.tune.schedulers import ASHAScheduler
+            scheduler = ASHAScheduler(**params)
+        except ImportError:
+            pass
+    if use_ray:
+        try:
+            from ray import tune
+        except ImportError:
+            raise ImportError("Failed to import ray tune. "
+                              "Please install ray[tune] or set use_ray=False")
+        _use_ray = True
+        return tune.run(training_function,
+                        metric=metric, mode=mode,
+                        search_alg=search_alg,
+                        scheduler=scheduler,
+                        time_budget_s=time_budget_s,
+                        verbose=verbose, local_dir=local_dir,
+                        num_samples=num_samples,
+                        resources_per_trial=resources_per_trial)
+
+    # simple sequential run without using tune.run() from ray
+    time_start = time.time()
+    _use_ray = False
+    if scheduler:
+        scheduler.set_search_properties(metric=metric, mode=mode)
+    from .trial_runner import SequentialTrialRunner
+    global _runner
+    _runner = SequentialTrialRunner(
+        search_alg=search_alg,
+        scheduler=scheduler,
+        metric=metric,
+        mode=mode,
+    )
+    num_trials = 0
+    while time.time() - time_start < time_budget_s and (
+            num_samples < 0 or num_trials < num_samples):
+        trial_to_run = _runner.step()
+        if trial_to_run:
+            num_trials += 1
+            if verbose:
+                logger.info(f'trial {num_trials} config: {trial_to_run.config}')
+            training_function(trial_to_run.config)
+            _runner.stop_trial(trial_to_run)
+    return ExperimentAnalysis(_runner.get_trials(), metric=metric, mode=mode)