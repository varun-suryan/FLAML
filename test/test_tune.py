'''Require: pip install flaml[test,ray]
'''
import unittest
import time
from sklearn.model_selection import train_test_split
import sklearn.metrics
import sklearn.datasets
try:
    from ray.tune.integration.xgboost import TuneReportCheckpointCallback
except ImportError:
    print("skip test_tune because ray tune cannot be imported.")
import xgboost as xgb

import logging
logger = logging.getLogger(__name__)
logger.addHandler(logging.FileHandler('test/tune_xgboost.log'))


def train_breast_cancer(config: dict):
    # This is a simple training function to be passed into Tune
    # Load dataset
    data, labels = sklearn.datasets.load_breast_cancer(return_X_y=True)
    # Split into train and test set
    train_x, test_x, train_y, test_y = train_test_split(
        data, labels, test_size=0.25)
    # Build input matrices for XGBoost
    train_set = xgb.DMatrix(train_x, label=train_y)
    test_set = xgb.DMatrix(test_x, label=test_y)
    # HyperOpt returns a tuple
    config = config.copy()
    config["eval_metric"] = ["logloss", "error"]
    config["objective"] = "binary:logistic"
    # Train the classifier, using the Tune callback
    xgb.train(
        config,
        train_set,
        evals=[(test_set, "eval")],
        verbose_eval=False,
        callbacks=[TuneReportCheckpointCallback(filename="model.xgb")])


def _test_xgboost(method='BlendSearch'):
    try:
        import ray
    except ImportError:
        return
    if method == 'BlendSearch':
        from flaml import tune
    else:
        from ray import tune
    search_space = {
        "max_depth": tune.randint(1, 8) if method in [
            "BlendSearch", "BOHB", "Optuna"] else tune.randint(1, 9),
        "min_child_weight": tune.choice([1, 2, 3]),
        "subsample": tune.uniform(0.5, 1.0),
        "eta": tune.loguniform(1e-4, 1e-1)
    }
    max_iter = 10
    for num_samples in [128]:
        time_budget_s = 60
        for n_cpu in [8]:
            start_time = time.time()
            ray.init(num_cpus=n_cpu, num_gpus=0)
            if method == 'BlendSearch':
                analysis = tune.run(
                    train_breast_cancer,
                    config=search_space,
                    low_cost_partial_config={
                        "max_depth": 1,
<<<<<<< HEAD
                        # "min_child_weight": 3,
=======
>>>>>>> 3e991e43
                    },
                    cat_hp_cost={
                        "min_child_weight": [6, 3, 2],
                    },
                    metric="eval-logloss",
                    mode="min",
                    max_resource=max_iter,
                    min_resource=1,
                    report_intermediate_result=True,
                    # You can add "gpu": 0.1 to allocate GPUs
                    resources_per_trial={"cpu": 1},
                    local_dir='logs/',
                    num_samples=num_samples * n_cpu,
                    time_budget_s=time_budget_s,
                    use_ray=True)
            else:
                if 'ASHA' == method:
                    algo = None
                elif 'BOHB' == method:
                    from ray.tune.schedulers import HyperBandForBOHB
                    from ray.tune.suggest.bohb import TuneBOHB
                    algo = TuneBOHB(max_concurrent=n_cpu)
                    scheduler = HyperBandForBOHB(max_t=max_iter)
                elif 'Optuna' == method:
                    from ray.tune.suggest.optuna import OptunaSearch
                    algo = OptunaSearch()
                elif 'CFO' == method:
                    from flaml import CFO
                    algo = CFO(low_cost_partial_config={
                        "max_depth": 1,
<<<<<<< HEAD
                        # "min_child_weight": 3,
=======
>>>>>>> 3e991e43
                    }, cat_hp_cost={
                        "min_child_weight": [6, 3, 2],
                    })
                elif 'Dragonfly' == method:
                    from ray.tune.suggest.dragonfly import DragonflySearch
                    algo = DragonflySearch()
                elif 'SkOpt' == method:
                    from ray.tune.suggest.skopt import SkOptSearch
                    algo = SkOptSearch()
                elif 'Nevergrad' == method:
                    from ray.tune.suggest.nevergrad import NevergradSearch
                    import nevergrad as ng
                    algo = NevergradSearch(optimizer=ng.optimizers.OnePlusOne)
                elif 'ZOOpt' == method:
                    from ray.tune.suggest.zoopt import ZOOptSearch
                    algo = ZOOptSearch(budget=num_samples * n_cpu)
                elif 'Ax' == method:
                    from ray.tune.suggest.ax import AxSearch
                    algo = AxSearch()
                elif 'HyperOpt' == method:
                    from ray.tune.suggest.hyperopt import HyperOptSearch
                    algo = HyperOptSearch()
                    scheduler = None
                if method != 'BOHB':
                    from ray.tune.schedulers import ASHAScheduler
                    scheduler = ASHAScheduler(
                        max_t=max_iter,
                        grace_period=1)
                analysis = tune.run(
                    train_breast_cancer,
                    metric="eval-logloss",
                    mode="min",
                    # You can add "gpu": 0.1 to allocate GPUs
                    resources_per_trial={"cpu": 1},
                    config=search_space, local_dir='logs/',
                    num_samples=num_samples * n_cpu,
                    time_budget_s=time_budget_s,
                    scheduler=scheduler, search_alg=algo)
            ray.shutdown()
            # # Load the best model checkpoint
            # import os
            # best_bst = xgb.Booster()
            # best_bst.load_model(os.path.join(analysis.best_checkpoint,
            #  "model.xgb"))
            best_trial = analysis.get_best_trial("eval-logloss", "min", "all")
            accuracy = 1. - best_trial.metric_analysis["eval-error"]["min"]
            logloss = best_trial.metric_analysis["eval-logloss"]["min"]
            logger.info(f"method={method}")
            logger.info(f"n_samples={num_samples*n_cpu}")
            logger.info(f"time={time.time()-start_time}")
            logger.info(f"Best model eval loss: {logloss:.4f}")
            logger.info(f"Best model total accuracy: {accuracy:.4f}")
            logger.info(f"Best model parameters: {best_trial.config}")


def test_nested():
    from flaml import tune
    search_space = {
        # test nested search space
        "cost_related": {
            "a": tune.randint(1, 8),
        },
        "b": tune.uniform(0.5, 1.0),
    }

    def simple_func(config):
        tune.report(metric=(config["cost_related"]["a"] - 4)**2
                    * (config["b"] - 0.7)**2)

    tune.run(
        simple_func,
        config=search_space,
        low_cost_partial_config={
<<<<<<< HEAD
            "cost_related": {"a": 1,}
=======
            "cost_related": {"a": 1}
>>>>>>> 3e991e43
        },
        metric="metric",
        mode="min",
        local_dir='logs/',
        num_samples=-1,
        time_budget_s=1)


def test_xgboost_bs():
    _test_xgboost()


def test_xgboost_cfo():
    _test_xgboost('CFO')


def _test_xgboost_dragonfly():
    _test_xgboost('Dragonfly')


def _test_xgboost_skopt():
    _test_xgboost('SkOpt')


def _test_xgboost_nevergrad():
    _test_xgboost('Nevergrad')


def _test_xgboost_zoopt():
    _test_xgboost('ZOOpt')


def _test_xgboost_ax():
    _test_xgboost('Ax')


def __test_xgboost_hyperopt():
    _test_xgboost('HyperOpt')


def _test_xgboost_optuna():
    _test_xgboost('Optuna')


def _test_xgboost_asha():
    _test_xgboost('ASHA')


def _test_xgboost_bohb():
    _test_xgboost('BOHB')


if __name__ == "__main__":
    unittest.main()<|MERGE_RESOLUTION|>--- conflicted
+++ resolved
@@ -67,10 +67,6 @@
                     config=search_space,
                     low_cost_partial_config={
                         "max_depth": 1,
-<<<<<<< HEAD
-                        # "min_child_weight": 3,
-=======
->>>>>>> 3e991e43
                     },
                     cat_hp_cost={
                         "min_child_weight": [6, 3, 2],
@@ -101,10 +97,6 @@
                     from flaml import CFO
                     algo = CFO(low_cost_partial_config={
                         "max_depth": 1,
-<<<<<<< HEAD
-                        # "min_child_weight": 3,
-=======
->>>>>>> 3e991e43
                     }, cat_hp_cost={
                         "min_child_weight": [6, 3, 2],
                     })
@@ -178,11 +170,7 @@
         simple_func,
         config=search_space,
         low_cost_partial_config={
-<<<<<<< HEAD
-            "cost_related": {"a": 1,}
-=======
             "cost_related": {"a": 1}
->>>>>>> 3e991e43
         },
         metric="metric",
         mode="min",
