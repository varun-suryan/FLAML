from flaml import AutoML
from sklearn.datasets import load_boston
import os
import unittest
import logging
import tempfile
import io


class TestLogging(unittest.TestCase):

    def test_logging_level(self):

        from flaml import logger, logger_formatter

        with tempfile.TemporaryDirectory() as d:

            training_log = os.path.join(d, "training.log")

            # Configure logging for the FLAML logger
            # and add a handler that outputs to a buffer.
            logger.setLevel(logging.INFO)
            buf = io.StringIO()
            ch = logging.StreamHandler(buf)
            ch.setFormatter(logger_formatter)
            logger.addHandler(ch)

            # Run a simple job.
            automl = AutoML()
            automl_settings = {
                "time_budget": 1,
                "metric": 'mse',
                "task": 'regression',
                "log_file_name": training_log,
                "log_training_metric": True,
                "n_jobs": 1,
                "model_history": True,
            }
            X_train, y_train = load_boston(return_X_y=True)
            n = len(y_train) >> 1
            automl.fit(X_train=X_train[:n], y_train=y_train[:n],
                                  X_val=X_train[n:], y_val=y_train[n:],
                                  **automl_settings)

            # Check if the log buffer is populated.
            self.assertTrue(len(buf.getvalue()) > 0)

        import pickle
        with open('automl.pkl', 'wb') as f:
<<<<<<< HEAD
            pickle.dump(automl, f, pickle.HIGHEST_PROTOCOL)
=======
            pickle.dump(automl, f, pickle.HIGHEST_PROTOCOL)
        print(automl.__version__)
>>>>>>> 0f99526b
<|MERGE_RESOLUTION|>--- conflicted
+++ resolved
@@ -47,9 +47,5 @@
 
         import pickle
         with open('automl.pkl', 'wb') as f:
-<<<<<<< HEAD
             pickle.dump(automl, f, pickle.HIGHEST_PROTOCOL)
-=======
-            pickle.dump(automl, f, pickle.HIGHEST_PROTOCOL)
-        print(automl.__version__)
->>>>>>> 0f99526b
+        print(automl.__version__)